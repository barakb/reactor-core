--- conflicted
+++ resolved
@@ -88,16 +88,9 @@
 	}
 
 	@Override
-<<<<<<< HEAD
 	public CoreSubscriber<? super T> subscribeOrReturn(CoreSubscriber<? super R> actual) {
-		if (trySubscribeScalarMap(source, actual, mapper, false)) {
+		if (trySubscribeScalarMap(source, actual, mapper, false, true)) {
 			return null;
-=======
-	public void subscribe(CoreSubscriber<? super R> actual) {
-
-		if (trySubscribeScalarMap(source, actual, mapper, false, true)) {
-			return;
->>>>>>> a7bce559
 		}
 
 		return new FlatMapMain<>(actual,
