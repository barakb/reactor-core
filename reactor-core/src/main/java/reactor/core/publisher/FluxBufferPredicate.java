/*
 * Copyright (c) 2011-2018 Pivotal Software Inc, All Rights Reserved.
 *
 * Licensed under the Apache License, Version 2.0 (the "License");
 * you may not use this file except in compliance with the License.
 * You may obtain a copy of the License at
 *
 *       https://www.apache.org/licenses/LICENSE-2.0
 *
 * Unless required by applicable law or agreed to in writing, software
 * distributed under the License is distributed on an "AS IS" BASIS,
 * WITHOUT WARRANTIES OR CONDITIONS OF ANY KIND, either express or implied.
 * See the License for the specific language governing permissions and
 * limitations under the License.
 */
package reactor.core.publisher;

import java.util.AbstractQueue;
import java.util.Collection;
import java.util.Collections;
import java.util.Iterator;
import java.util.Objects;
import java.util.concurrent.atomic.AtomicLongFieldUpdater;
import java.util.concurrent.atomic.AtomicReferenceFieldUpdater;
import java.util.function.BiPredicate;
import java.util.function.BooleanSupplier;
import java.util.function.Function;
import java.util.function.Predicate;
import java.util.function.Supplier;

import org.reactivestreams.Subscription;
import reactor.core.CoreSubscriber;
import reactor.core.Disposable;
import reactor.core.Exceptions;
import reactor.core.Fuseable.ConditionalSubscriber;
import reactor.util.annotation.Nullable;
import reactor.util.context.Context;

/**
 * Buffers elements into custom collections where the buffer boundary is determined by
 * a {@link java.util.function.Predicate} on the values. The predicate can be used in
 * several modes:
 * <ul>
 *     <li>{@code Until}: A new buffer starts when the predicate returns true. The
 *     element that just matched the predicate is the last in the previous buffer.</li>
 *     <li>{@code UntilOther}: A new buffer starts when the predicate returns true. The
 *     element that just matched the predicate is the first in the new buffer.</li>
 *     <li>{@code While}: A new buffer starts when the predicate stops matching. The
 *     non-matching elements are simply discarded.</li>
 * </ul>
 *
 * @param <T> the source value type
 * @param <C> the output collection type
 * @see <a href="https://github.com/reactor/reactive-streams-commons">Reactive-Streams-Commons</a>
 */
final class FluxBufferPredicate<T, C extends Collection<? super T>>
		extends InternalFluxOperator<T, C> {

	public enum Mode {
		UNTIL, UNTIL_CUT_BEFORE, WHILE
	}

	final Predicate<? super T> predicate;

	final Supplier<C> bufferSupplier;

	final Mode mode;

	FluxBufferPredicate(Flux<? extends T> source, Predicate<? super T> predicate,
			Supplier<C> bufferSupplier, Mode mode) {
		super(source);
		this.predicate = Objects.requireNonNull(predicate, "predicate");
		this.bufferSupplier = Objects.requireNonNull(bufferSupplier, "bufferSupplier");
		this.mode = mode;
	}

	@Override
	public int getPrefetch() {
		return 1; //this operator changes the downstream request to 1 in the source
	}

	@Override
	public CoreSubscriber<? super T> subscribeOrReturn(CoreSubscriber<? super C> actual) {
		C initialBuffer;

		try {
			initialBuffer = Objects.requireNonNull(bufferSupplier.get(),
					"The bufferSupplier returned a null initial buffer");
		}
		catch (Throwable e) {
			Operators.error(actual, Operators.onOperatorError(e, actual.currentContext()));
			return null;
		}

		BufferPredicateSubscriber<T, C> parent = new BufferPredicateSubscriber<>(actual,
				initialBuffer, bufferSupplier, predicate, mode);

		return parent;
	}

	static final class BufferPredicateSubscriber<T, C extends Collection<? super T>>
			extends AbstractQueue<C>
			implements ConditionalSubscriber<T>, InnerOperator<T, C>, BooleanSupplier {

		final CoreSubscriber<? super C> actual;

		final Supplier<C> bufferSupplier;

		final Mode mode;

		final Predicate<? super T> predicate;

		C buffer;

		boolean done;

		volatile boolean fastpath;

		volatile long requestedBuffers;

		@SuppressWarnings("rawtypes")
		static final AtomicLongFieldUpdater<BufferPredicateSubscriber> REQUESTED_BUFFERS =
				AtomicLongFieldUpdater.newUpdater(BufferPredicateSubscriber.class,
						"requestedBuffers");

		volatile long requestedFromSource;

		@SuppressWarnings("rawtypes")
		static final AtomicLongFieldUpdater<BufferPredicateSubscriber> REQUESTED_FROM_SOURCE =
				AtomicLongFieldUpdater.newUpdater(BufferPredicateSubscriber.class,
						"requestedFromSource");

		volatile Subscription s;

		static final AtomicReferenceFieldUpdater<BufferPredicateSubscriber,
				Subscription> S = AtomicReferenceFieldUpdater.newUpdater
				(BufferPredicateSubscriber.class, Subscription.class, "s");

		BufferPredicateSubscriber(CoreSubscriber<? super C> actual, C initialBuffer,
				Supplier<C> bufferSupplier, Predicate<? super T> predicate, Mode mode) {
			this.actual = actual;
			this.buffer = initialBuffer;
			this.bufferSupplier = bufferSupplier;
			this.predicate = predicate;
			this.mode = mode;
		}

		@Override
		public void request(long n) {
			if (Operators.validate(n)) {
				if (n == Long.MAX_VALUE) {
					// here we request everything from the source. switching to
					// fastpath will avoid unnecessary request(1) during filling
					fastpath = true;
					requestedBuffers = Long.MAX_VALUE;
					requestedFromSource = Long.MAX_VALUE;
					s.request(Long.MAX_VALUE);
				}
				else {
					// Requesting from source may have been interrupted if downstream
					// received enough buffer (requested == 0), so this new request for
					// buffer should resume progressive filling from upstream. We can
					// directly request the same as the number of needed buffers (if
					// buffers turn out 1-sized then we'll have everything, otherwise
					// we'll continue requesting one by one)
					if (!DrainUtils.postCompleteRequest(n,
							actual,
							this, REQUESTED_BUFFERS,
							this,
							this)) {
						Operators.addCap(REQUESTED_FROM_SOURCE, this, n);
						s.request(n);
					}
				}
			}
		}

		@Override
		public void cancel() {
			cleanup();
			Operators.terminate(S, this);
			Operators.onDiscardMultiple(buffer, actual.currentContext());
		}

		@Override
		public void onSubscribe(Subscription s) {
			if (Operators.setOnce(S, this, s)) {
				actual.onSubscribe(this);
			}
		}

		@Override
		public void onNext(T t) {
			if (!tryOnNext(t)) {
				s.request(1);
			}
		}

		@Override
		public boolean tryOnNext(T t) {
			if (done) {
				Operators.onNextDropped(t, actual.currentContext());
				return true;
			}

			C b = buffer;
			boolean match;
			try {
				match = predicate.test(t);
			}
			catch (Throwable e) {
				Context ctx = actual.currentContext();
				onError(Operators.onOperatorError(s, e, t, ctx));
				Operators.onDiscardMultiple(buffer, ctx);
				Operators.onDiscard(t, ctx);
				return true;
			}

			if (mode == Mode.UNTIL && match) {
				b.add(t);
				onNextNewBuffer();
			}
			else if (mode == Mode.UNTIL_CUT_BEFORE && match) {
				onNextNewBuffer();
				b = buffer;
				b.add(t);
			}
			else if (mode == Mode.WHILE && !match) {
				onNextNewBuffer();
			}
			else {
				b.add(t);
			}

			if (fastpath) {
				return true;
			}

			boolean isNotExpectingFromSource = REQUESTED_FROM_SOURCE.decrementAndGet(this) == 0;
			boolean isStillExpectingBuffer = REQUESTED_BUFFERS.get(this) > 0;
			if (isNotExpectingFromSource && isStillExpectingBuffer
					&& REQUESTED_FROM_SOURCE.compareAndSet(this, 0, 1)) {
				return false; //explicitly mark as "needing more", either in attached conditional or onNext()
			}
			return true;
		}

		@Nullable
		C triggerNewBuffer() {
			C b = buffer;

			if (b.isEmpty()) {
				//emit nothing and we'll reuse the same buffer
				return null;
			}

			//we'll create a new buffer
			C c;

			try {
				c = Objects.requireNonNull(bufferSupplier.get(),
						"The bufferSupplier returned a null buffer");
			}
			catch (Throwable e) {
				onError(Operators.onOperatorError(s, e, actual.currentContext()));
				return null;
			}

			buffer = c;
			return b;
		}

<<<<<<< HEAD
		boolean onNextNewBuffer() {
=======
		private void onNextNewBuffer() {
>>>>>>> 621f88d9
			C b = triggerNewBuffer();
			if (b != null) {
				if (fastpath) {
					actual.onNext(b);
					return;
				}
				long r = REQUESTED_BUFFERS.getAndDecrement(this);
				if (r > 0) {
					actual.onNext(b);
					return;
				}
				cancel();
				actual.onError(Exceptions.failWithOverflow("Could not emit buffer due to lack of requests"));
			}
		}

		@Override
		public CoreSubscriber<? super C> actual() {
			return actual;
		}

		@Override
		public void onError(Throwable t) {
			if (done) {
				Operators.onErrorDropped(t, actual.currentContext());
				return;
			}
			done = true;
			cleanup();
			Operators.onDiscardMultiple(buffer, actual.currentContext());
			buffer = null;
			actual.onError(t);
		}

		@Override
		public void onComplete() {
			if (done) {
				return;
			}
			done = true;
<<<<<<< HEAD
			cleanup();
			DrainUtils.postComplete(actual, this, REQUESTED, this, this);
		}

		boolean emit(C b) {
			if (fastpath) {
				actual.onNext(b);
				return false;
			}
			long r = REQUESTED.getAndDecrement(this);
			if(r > 0){
				actual.onNext(b);
				return requested > 0;
			}
			cancel();
			actual.onError(Exceptions.failWithOverflow("Could not emit buffer due to lack of requests"));
			return false;
=======
			DrainUtils.postComplete(actual, this, REQUESTED_BUFFERS, this, this);
>>>>>>> 621f88d9
		}

		void cleanup() {
			// necessary cleanup if predicate contains a state
			if (predicate instanceof Disposable) {
				((Disposable) predicate).dispose();
			}
		}

		@Override
		public Object scanUnsafe(Attr key) {
			if (key == Attr.PARENT) return s;
			if (key == Attr.TERMINATED) return done;
			if (key == Attr.CANCELLED) return getAsBoolean();
			if (key == Attr.CAPACITY) {
				C b = buffer;
				return b != null ? b.size() : 0;
			}
			if (key == Attr.REQUESTED_FROM_DOWNSTREAM) return requestedBuffers;

			return InnerOperator.super.scanUnsafe(key);
		}

		@Override
		public boolean getAsBoolean() {
			return s == Operators.cancelledSubscription();
		}

		@Override
		public Iterator<C> iterator() {
			if (isEmpty()) {
				return Collections.emptyIterator();
			}
			return Collections.singleton(buffer).iterator();
		}

		@Override
		public boolean offer(C objects) {
			throw new IllegalArgumentException();
		}

		@Override
		@Nullable
		public C poll() {
			C b = buffer;
			if (b != null && !b.isEmpty()) {
				buffer = null;
				return b;
			}
			return null;
		}

		@Override
		@Nullable
		public C peek() {
			return buffer;
		}

		@Override
		public int size() {
			return buffer == null || buffer.isEmpty() ? 0 : 1;
		}

		@Override
		public String toString() {
			return "FluxBufferPredicate";
		}
	}

	static class ChangedPredicate<T, K> implements Predicate<T>, Disposable {

		private Function<? super T, ? extends K>  keySelector;
		private BiPredicate<? super K, ? super K> keyComparator;
		private K                                 lastKey;

		ChangedPredicate(Function<? super T, ? extends K> keySelector,
				BiPredicate<? super K, ? super K> keyComparator) {
			this.keySelector = keySelector;
			this.keyComparator = keyComparator;
		}

		@Override
		public void dispose() {
			lastKey = null;
		}

		@Override
		public boolean test(T t) {
			K k = keySelector.apply(t);

			if (null == lastKey) {
				lastKey = k;
				return false;
			}

			boolean match;
			match = keyComparator.test(lastKey, k);
			lastKey = k;

			return !match;
		}

	}
}<|MERGE_RESOLUTION|>--- conflicted
+++ resolved
@@ -270,11 +270,7 @@
 			return b;
 		}
 
-<<<<<<< HEAD
-		boolean onNextNewBuffer() {
-=======
 		private void onNextNewBuffer() {
->>>>>>> 621f88d9
 			C b = triggerNewBuffer();
 			if (b != null) {
 				if (fastpath) {
@@ -315,27 +311,8 @@
 				return;
 			}
 			done = true;
-<<<<<<< HEAD
 			cleanup();
-			DrainUtils.postComplete(actual, this, REQUESTED, this, this);
-		}
-
-		boolean emit(C b) {
-			if (fastpath) {
-				actual.onNext(b);
-				return false;
-			}
-			long r = REQUESTED.getAndDecrement(this);
-			if(r > 0){
-				actual.onNext(b);
-				return requested > 0;
-			}
-			cancel();
-			actual.onError(Exceptions.failWithOverflow("Could not emit buffer due to lack of requests"));
-			return false;
-=======
 			DrainUtils.postComplete(actual, this, REQUESTED_BUFFERS, this, this);
->>>>>>> 621f88d9
 		}
 
 		void cleanup() {
