--- conflicted
+++ resolved
@@ -38,7 +38,7 @@
  * @author Simon Baslé
  * @author Stephane Maldini
  */
-final class MonoMetricsFuseable<T> extends InternalMonoOperator<T, T> implements Fuseable {
+final class MonoMetricsFuseable<T> extends MonoOperator<T, T> implements Fuseable {
 
 	final String name;
 	final Tags   tags;
@@ -69,16 +69,6 @@
 	}
 
 	@Override
-<<<<<<< HEAD
-	public CoreSubscriber<? super T> subscribeOrReturn(CoreSubscriber<? super T> actual) {
-		MeterRegistry registry = Metrics.globalRegistry;
-		if (registryCandidate != null) {
-			registry = registryCandidate;
-		}
-		return new MicrometerMonoMetricsFuseableSubscriber<>(actual, registry,
-				Clock.SYSTEM, this.name, this.tags);
-	}
-=======
 	public void subscribe(CoreSubscriber<? super T> actual) {
 		source.subscribe(new MetricsFuseableSubscriber<>(actual, registryCandidate, Clock.SYSTEM, this.tags));
 	}
@@ -164,5 +154,4 @@
 			return qs == null ? 0 : qs.size();
 		}
 	}
->>>>>>> d48ac6c0
 }