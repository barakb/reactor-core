/*
 * Copyright (c) 2011-2017 Pivotal Software Inc, All Rights Reserved.
 *
 * Licensed under the Apache License, Version 2.0 (the "License");
 * you may not use this file except in compliance with the License.
 * You may obtain a copy of the License at
 *
 *       https://www.apache.org/licenses/LICENSE-2.0
 *
 * Unless required by applicable law or agreed to in writing, software
 * distributed under the License is distributed on an "AS IS" BASIS,
 * WITHOUT WARRANTIES OR CONDITIONS OF ANY KIND, either express or implied.
 * See the License for the specific language governing permissions and
 * limitations under the License.
 */

package reactor.core.publisher;

import java.util.ArrayList;
import java.util.List;
import java.util.Queue;
import java.util.concurrent.ConcurrentLinkedDeque;
import java.util.function.Consumer;

import org.assertj.core.api.Assertions;
import org.junit.jupiter.api.BeforeEach;
import org.junit.jupiter.api.Test;
import org.reactivestreams.Subscription;

import reactor.core.CoreSubscriber;
import reactor.core.Exceptions;
import reactor.core.Scannable;
import reactor.test.LoggerUtils;
import reactor.test.StepVerifier;
import reactor.test.util.TestLogger;

import static org.assertj.core.api.Assertions.assertThatExceptionOfType;
import static org.assertj.core.api.Assertions.assertThat;
import static org.junit.Assert.assertEquals;
import static org.junit.Assert.assertNotSame;
import static reactor.core.Fuseable.*;
import static reactor.core.publisher.Sinks.EmitFailureHandler.FAIL_FAST;

public class FluxDoFinallyTest implements Consumer<SignalType> {

	volatile SignalType signalType;
	volatile int calls;

	@BeforeEach
	public void before() {
		signalType = null;
		calls = 0;
	}

	@Override
	public void accept(SignalType signalType) {
		this.signalType = signalType;
		this.calls++;
	}

	@Test
	public void normalJust() {
		StepVerifier.create(Flux.just(1).hide().doFinally(this))
		            .expectNoFusionSupport()
		            .expectNext(1)
		            .expectComplete()
		            .verify();

		assertEquals(1, calls);
		assertEquals(SignalType.ON_COMPLETE, signalType);
	}

	@Test
	public void normalEmpty() {
		StepVerifier.create(Flux.empty().doFinally(this))
		            .expectNoFusionSupport()
		            .expectComplete()
		            .verify();

		assertEquals(1, calls);
		assertEquals(SignalType.ON_COMPLETE, signalType);
	}

	@Test
	public void normalError() {
		StepVerifier.create(Flux.error(new IllegalArgumentException()).doFinally(this))
		            .expectNoFusionSupport()
		            .expectError(IllegalArgumentException.class)
		            .verify();

		assertEquals(1, calls);
		assertEquals(SignalType.ON_ERROR, signalType);
	}

	@Test
	public void normalCancel() {
		StepVerifier.create(Flux.range(1, 10).hide().doFinally(this).take(5))
		            .expectNoFusionSupport()
		            .expectNext(1, 2, 3, 4, 5)
		            .expectComplete()
		            .verify();

		assertEquals(1, calls);
		assertEquals(SignalType.CANCEL, signalType);
	}

	@Test
	public void normalTake() {
		StepVerifier.create(Flux.range(1, 5)
		                        .hide()
		                        .doFinally(this))
		            .expectNoFusionSupport()
		            .expectNext(1, 2, 3, 4, 5)
		            .expectComplete()
		            .verify();

		assertEquals(1, calls);
		assertEquals(SignalType.ON_COMPLETE, signalType);
	}

	@Test
	public void syncFused() {
		StepVerifier.create(Flux.range(1, 5).doFinally(this))
		            .expectFusion(SYNC)
		            .expectNext(1, 2, 3, 4, 5)
		            .expectComplete()
		            .verify();

		assertEquals(1, calls); assertEquals(SignalType.ON_COMPLETE, signalType);
	}

	@Test
	public void syncFusedThreadBarrier() {
		StepVerifier.create(Flux.range(1, 5).doFinally(this))
		            .expectFusion(SYNC | THREAD_BARRIER , NONE)
		            .expectNext(1, 2, 3, 4, 5)
		            .expectComplete()
		            .verify();

		assertEquals(1, calls);
		assertEquals(SignalType.ON_COMPLETE, signalType);
	}

	@Test
	public void asyncFused() {
		Sinks.Many<Integer> up = Sinks.many().unicast().onBackpressureBuffer();
		up.emitNext(1, FAIL_FAST);
		up.emitNext(2, FAIL_FAST);
		up.emitNext(3, FAIL_FAST);
		up.emitNext(4, FAIL_FAST);
		up.emitNext(5, FAIL_FAST);
		up.emitComplete(FAIL_FAST);

		StepVerifier.create(up.asFlux().doFinally(this))
		            .expectFusion(ASYNC)
		            .expectNext(1, 2, 3, 4, 5)
		            .expectComplete()
		            .verify();

		assertEquals(1, calls);
		assertEquals(SignalType.ON_COMPLETE, signalType);
	}

	@Test
	public void asyncFusedThreadBarrier() {
		Sinks.Many<Object> up = Sinks.many().unicast().onBackpressureBuffer();
		up.emitNext(1, FAIL_FAST);
		up.emitNext(2, FAIL_FAST);
		up.emitNext(3, FAIL_FAST);
		up.emitNext(4, FAIL_FAST);
		up.emitNext(5, FAIL_FAST);
		up.emitComplete(FAIL_FAST);

		StepVerifier.create(up.asFlux().doFinally(this))
		            .expectFusion(ASYNC | THREAD_BARRIER, NONE)
		            .expectNext(1, 2, 3, 4, 5)
		            .expectComplete()
		            .verify();

		assertEquals(1, calls);
		assertEquals(SignalType.ON_COMPLETE, signalType);
	}

	@Test
	public void normalJustConditional() {
		StepVerifier.create(Flux.just(1)
		                        .hide()
		                        .doFinally(this)
		                        .filter(i -> true))
		            .expectNoFusionSupport()
		            .expectNext(1)
		            .expectComplete()
		            .verify();

		assertEquals(1, calls);
		assertEquals(SignalType.ON_COMPLETE, signalType);
	}

	@Test
	public void normalEmptyConditional() {
		StepVerifier.create(Flux.empty()
		                        .hide()
		                        .doFinally(this)
		                        .filter(i -> true))
		            .expectNoFusionSupport()
		            .expectComplete()
		            .verify();

		assertEquals(1, calls);
		assertEquals(SignalType.ON_COMPLETE, signalType);
	}

	@Test
	public void normalErrorConditional() {
		StepVerifier.create(Flux.error(new IllegalArgumentException())
		                        .hide()
		                        .doFinally(this)
		                        .filter(i -> true))
		            .expectNoFusionSupport()
		            .expectError(IllegalArgumentException.class)
		            .verify();

		assertEquals(1, calls);
		assertEquals(SignalType.ON_ERROR, signalType);
	}

	@Test
	public void normalCancelConditional() {
		StepVerifier.create(Flux.range(1, 10)
		                        .hide()
		                        .doFinally(this)
		                        .filter(i -> true)
		                        .take(5))
		            .expectNoFusionSupport()
		            .expectNext(1, 2, 3, 4, 5)
		            .expectComplete()
		            .verify();

		assertEquals(1, calls);
		assertEquals(SignalType.CANCEL, signalType);
	}

	@Test
	public void normalTakeConditional() {
		StepVerifier.create(Flux.range(1, 5)
		                        .hide()
		                        .doFinally(this)
		                        .filter(i -> true))
		            .expectNoFusionSupport()
		            .expectNext(1, 2, 3, 4, 5)
		            .expectComplete()
		            .verify();

		assertEquals(1, calls);
		assertEquals(SignalType.ON_COMPLETE, signalType);
	}

	@Test
	public void syncFusedConditional() {
		StepVerifier.create(Flux.range(1, 5)
		                        .doFinally(this)
		                        .filter(i -> true))
		            .expectFusion(SYNC)
		            .expectNext(1, 2, 3, 4, 5)
		            .expectComplete()
		            .verify();

		assertEquals(1, calls);
		assertEquals(SignalType.ON_COMPLETE, signalType);
	}

	@Test
	public void syncFusedThreadBarrierConditional() {
		StepVerifier.create(Flux.range(1, 5)
		                        .doFinally(this)
		                        .filter(i -> true))
		            .expectFusion(SYNC | THREAD_BARRIER, NONE)
		            .expectNext(1, 2, 3, 4, 5)
		            .expectComplete()
		            .verify();

		assertEquals(1, calls);
		assertEquals(SignalType.ON_COMPLETE, signalType);
	}

	@Test
	public void asyncFusedConditional() {
		Sinks.Many<Object> up = Sinks.many().unicast().onBackpressureBuffer();
		up.emitNext(1, FAIL_FAST);
		up.emitNext(2, FAIL_FAST);
		up.emitNext(3, FAIL_FAST);
		up.emitNext(4, FAIL_FAST);
		up.emitNext(5, FAIL_FAST);
		up.emitComplete(FAIL_FAST);

		StepVerifier.create(up.asFlux().doFinally(this)
		                      .filter(i -> true))
		            .expectFusion(ASYNC)
		            .expectNext(1, 2, 3, 4, 5)
		            .expectComplete()
		            .verify();

		assertEquals(1, calls);
		assertEquals(SignalType.ON_COMPLETE, signalType);
	}

	@Test
	public void asyncFusedThreadBarrierConditional() {
		Sinks.Many<Object> up = Sinks.many().unicast().onBackpressureBuffer();
		up.emitNext(1, FAIL_FAST);
		up.emitNext(2, FAIL_FAST);
		up.emitNext(3, FAIL_FAST);
		up.emitNext(4, FAIL_FAST);
		up.emitNext(5, FAIL_FAST);
		up.emitComplete(FAIL_FAST);

		StepVerifier.create(up.asFlux().doFinally(this)
		                      .filter(i -> true))
		            .expectFusion(ASYNC | THREAD_BARRIER, NONE)
		            .expectNext(1, 2, 3, 4, 5)
		            .expectComplete()
		            .verify();

		assertEquals(1, calls);
		assertEquals(SignalType.ON_COMPLETE, signalType);
	}

	@Test
	public void nullCallback() {
		assertThatExceptionOfType(NullPointerException.class).isThrownBy(() -> {
			Flux.just(1).doFinally(null);
		});
	}

	@Test
	public void callbackThrows() {
		try {
			StepVerifier.create(Flux.just(1)
			                        .doFinally(signal -> {
				                        throw new IllegalStateException();
			                        }))
			            .expectNext(1)
			            .expectComplete()
			            .verify();
		}
		catch (Throwable e) {
			Throwable _e = Exceptions.unwrap(e);
			assertNotSame(e, _e);
			assertThat(_e).isInstanceOf(IllegalStateException.class);
		}
	}

	@Test
	public void callbackThrowsConditional() {
		try {
			StepVerifier.create(Flux.just(1)
			                        .doFinally(signal -> {
				                        throw new IllegalStateException();
			                        })
			                        .filter(i -> true))
			            .expectNext(1)
			            .expectComplete()
			            .verify();
		}
		catch (Throwable e) {
			Throwable _e = Exceptions.unwrap(e);
			assertNotSame(e, _e);
			assertThat(_e).isInstanceOf(IllegalStateException.class);
		}
	}

	@Test
	public void severalInARowExecutedInReverseOrder() {
		Queue<String> finallyOrder = new ConcurrentLinkedDeque<>();

		Flux.just("b")
		    .hide()
		    .doFinally(s -> finallyOrder.offer("FIRST"))
		    .doFinally(s -> finallyOrder.offer("SECOND"))
		    .blockLast();

		Assertions.assertThat(finallyOrder)
		          .containsExactly("SECOND", "FIRST");
	}

	@Test
	public void scanOperator(){
		Flux<Integer> parent = Flux.just(1);
		FluxDoFinally test = new FluxDoFinally<>(parent, v -> {});

		Assertions.assertThat(test.scan(Scannable.Attr.PARENT)).isSameAs(parent);
		Assertions.assertThat(test.scan(Scannable.Attr.RUN_STYLE)).isSameAs(Scannable.Attr.RunStyle.SYNC);
	}

	@Test
	public void scanFuseableOperator(){
		Flux<Integer> parent = Flux.just(1);
		FluxDoFinallyFuseable<Integer> test = new FluxDoFinallyFuseable<>(parent, s -> {});

		Assertions.assertThat(test.scan(Scannable.Attr.PARENT)).isSameAs(parent);
		Assertions.assertThat(test.scan(Scannable.Attr.RUN_STYLE)).isSameAs(Scannable.Attr.RunStyle.SYNC);
	}

	@Test
	public void scanSubscriber() {
		CoreSubscriber<String> actual = new LambdaSubscriber<>(null, e -> {}, null, null);
		FluxDoFinally.DoFinallySubscriber<String> test = new FluxDoFinally.DoFinallySubscriber<>(actual, st -> {});
		Subscription parent = Operators.emptySubscription();
		test.onSubscribe(parent);

		Assertions.assertThat(test.scan(Scannable.Attr.PARENT)).isSameAs(parent);
		Assertions.assertThat(test.scan(Scannable.Attr.ACTUAL)).isSameAs(actual);
		Assertions.assertThat(test.scan(Scannable.Attr.RUN_STYLE)).isSameAs(Scannable.Attr.RunStyle.SYNC);

		Assertions.assertThat(test.scan(Scannable.Attr.CANCELLED)).isFalse();
		Assertions.assertThat(test.scan(Scannable.Attr.TERMINATED)).isFalse();
		test.onError(new IllegalStateException("boom"));
		Assertions.assertThat(test.scan(Scannable.Attr.TERMINATED)).isTrue();
		Assertions.assertThat(test.scan(Scannable.Attr.CANCELLED)).isTrue();
	}

	//TODO test multiple subscriptions?

	@Test
	//see https://github.com/reactor/reactor-core/issues/951
	public void gh951_withoutConsumerInSubscribe() {
		List<String> events = new ArrayList<>();
		Mono.just(true)
		    .map(this::throwError)
		    .doOnError(e -> events.add("doOnError"))
		    .doFinally(any -> events.add("doFinally " + any.toString()))
		    .subscribe();

		Assertions.assertThat(events)
		          .as("subscribe without consumer: map_doOnError_doFinally")
		          .containsExactly("doOnError", "doFinally onError");

		events.clear();
		Mono.just(true)
		    .doFinally(any -> events.add("doFinally " + any.toString()))
		    .map(this::throwError)
		    .doOnError(e -> events.add("doOnError"))
		    .subscribe();

		Assertions.assertThat(events)
		          .as("subscribe without consumer: doFinally_map_doOnError")
		          .containsExactly("doFinally cancel", "doOnError");

		events.clear();
		Mono.just(true)
		    .map(this::throwError)
		    .doFinally(any -> events.add("doFinally " + any.toString()))
		    .doOnError(e -> events.add("doOnError"))
		    .subscribe();

		Assertions.assertThat(events)
		          .as("subscribe without consumer:  map_doFinally_doOnError")
		          .containsExactly("doOnError", "doFinally onError");
	}

	@Test
	//see https://github.com/reactor/reactor-core/issues/951
	public void gh951_withConsumerInSubscribe() {
		List<String> events = new ArrayList<>();

		Mono.just(true)
		    .map(this::throwError)
		    .doOnError(e -> events.add("doOnError"))
		    .doFinally(any -> events.add("doFinally " + any.toString()))
		    .subscribe(v -> { }, e -> { });

		Assertions.assertThat(events)
		          .as("subscribe with consumer: map_doOnError_doFinally")
		          .containsExactly("doOnError", "doFinally onError");

		events.clear();
		Mono.just(true)
		    .doFinally(any -> events.add("doFinally " + any.toString()))
		    .map(this::throwError)
		    .doOnError(e -> events.add("doOnError"))
		    .subscribe(v -> { }, e -> { });

		Assertions.assertThat(events)
		          .as("subscribe with consumer: doFinally_map_doOnError")
		          .containsExactly("doFinally cancel", "doOnError");

		events.clear();
		Mono.just(true)
		    .map(this::throwError)
		    .doFinally(any -> events.add("doFinally " + any.toString()))
		    .doOnError(e -> events.add("doOnError"))
		    .subscribe(v -> { }, e -> { });

		Assertions.assertThat(events)
		          .as("subscribe with consumer: map_doFinally_doOnError")
		          .containsExactly("doOnError", "doFinally onError");
	}

	@Test
	//see https://github.com/reactor/reactor-core/issues/951
	public void gh951_withoutDoOnError() {
<<<<<<< HEAD
		TestLogger testLogger = new TestLogger();
		LoggerUtils.addAppender(testLogger, Operators.class);
		try {
			List<String> events = new ArrayList<>();

			Mono.just(true)
			    .map(this::throwError)
			    .doFinally(any -> events.add("doFinally " + any.toString()))
			    .subscribe();

			Assertions.assertThat(events)
			          .as("withoutDoOnError")
			          .containsExactly("doFinally onError");
			Assertions.assertThat(testLogger.getErrContent())
			          .contains("Operator called default onErrorDropped")
			          .contains("reactor.core.Exceptions$ErrorCallbackNotImplemented: java.lang.IllegalStateException: boom");
		}
		finally {
			LoggerUtils.resetAppender(Operators.class);
		}
=======
		List<String> events = new ArrayList<>();

		assertThatExceptionOfType(UnsupportedOperationException.class)
		          .isThrownBy(Mono.just(true)
		                          .map(this::throwError)
		                          .doFinally(any -> events.add("doFinally " + any.toString()))
		                          ::subscribe)
		          .withMessage("java.lang.IllegalStateException: boom");

		Assertions.assertThat(events)
		          .as("withoutDoOnError")
		          .containsExactly("doFinally onError");
>>>>>>> 4d30f3e9
	}

	private Boolean throwError(Boolean x) {
		throw new IllegalStateException("boom");
	}
}<|MERGE_RESOLUTION|>--- conflicted
+++ resolved
@@ -499,7 +499,6 @@
 	@Test
 	//see https://github.com/reactor/reactor-core/issues/951
 	public void gh951_withoutDoOnError() {
-<<<<<<< HEAD
 		TestLogger testLogger = new TestLogger();
 		LoggerUtils.addAppender(testLogger, Operators.class);
 		try {
@@ -520,20 +519,6 @@
 		finally {
 			LoggerUtils.resetAppender(Operators.class);
 		}
-=======
-		List<String> events = new ArrayList<>();
-
-		assertThatExceptionOfType(UnsupportedOperationException.class)
-		          .isThrownBy(Mono.just(true)
-		                          .map(this::throwError)
-		                          .doFinally(any -> events.add("doFinally " + any.toString()))
-		                          ::subscribe)
-		          .withMessage("java.lang.IllegalStateException: boom");
-
-		Assertions.assertThat(events)
-		          .as("withoutDoOnError")
-		          .containsExactly("doFinally onError");
->>>>>>> 4d30f3e9
 	}
 
 	private Boolean throwError(Boolean x) {
